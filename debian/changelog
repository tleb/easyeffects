<<<<<<< HEAD
=======
pulseeffects (4.2.8-4) unstable; urgency=low

  * use dh_scour
    May help https://github.com/wwmm/pulseeffects/issues/308
    But scour seems to fail for this svg for now
  
 -- Mikhail Novosyolov <mikhailnov@dumalogiya.ru>  Thu, 23 Aug 2018 15:29:00 +0300

pulseeffects (4.2.8-3) unstable; urgency=low

  * adapter plugin now is a sctrict dependency
    Fixes https://github.com/wwmm/pulseeffects/issues/307
  
 -- Mikhail Novosyolov <mikhailnov@dumalogiya.ru>  Thu, 23 Aug 2018 15:29:00 +0300
 
pulseeffects (4.2.8-2) unstable; urgency=low

  * version 4.2.8 upstream
  
 -- Mikhail Novosyolov <mikhailnov@dumalogiya.ru>  Tue, 21 Aug 2018 20:53:00 +0300
 
>>>>>>> e2b42bd9
pulseeffects (4.2.6-1) unstable; urgency=low

  * version 4.2.6 upstream
  * package adapter gstreamer plugin as
  gstreamer1.0-adapter-pulseeffects
  
 -- Mikhail Novosyolov <mikhailnov@dumalogiya.ru>  Sat, 11 Aug 2018 18:35:00 +0300
 
pulseeffects (4.2.2-2) unstable; urgency=low

  * version 4.2.2 upstream
  * small fixes to Russian localization
  
 -- Mikhail Novosyolov <mikhailnov@dumalogiya.ru>  Mon, 30 Jul 2018 03:31:00 +0300 

pulseeffects (4.2.1-3) unstable; urgency=low

  * add mda-lv2 optional dependency
  
 -- Mikhail Novosyolov <mikhailnov@dumalogiya.ru>  Sun, 29 Jul 2018 20:54:00 +0300 

pulseeffects (4.2.1-1) unstable; urgency=low

  * update to version 4.2.1 upstream
  * fixed Russian localization
  
 -- Mikhail Novosyolov <mikhailnov@dumalogiya.ru>  Sun, 29 Jul 2018 12:54:00 +0300 

pulseeffects (4.2.0-1) unstable; urgency=low

  * update to version 4.2.0 upstream
  * fixed Russian localization
  
 -- Mikhail Novosyolov <mikhailnov@dumalogiya.ru>  Wed, 25 Jul 2018 03:13:00 +0300 
 
pulseeffects (4.1.9-6-git20180723) unstable; urgency=low

  * git code between v4.1.9 and v4.2
  * fixes in Russian translation
  * Started Russian translation of help
  
 -- Mikhail Novosyolov <mikhailnov@dumalogiya.ru>  Sat, 23 Jul 2018 15:02:00 +0300 
 
pulseeffects (4.1.9-3) unstable; urgency=low

  * updated Russian translation
  
 -- Mikhail Novosyolov <mikhailnov@dumalogiya.ru>  Wed, 18 Jul 2018 21:40:00 +0300 

pulseeffects (4.1.9-1) unstable; urgency=low

  * update to version 4.1.9 upstream
  * package crystalizer gstreamer plugin as
  gstreamer1.0-crystalizer-pulseeffects
  
 -- Mikhail Novosyolov <mikhailnov@dumalogiya.ru>  Wed, 18 Jul 2018 20:26:00 +0300 
 
pulseeffects (4.1.8-1) unstable; urgency=low

  * update to version 4.1.8 upstream
  
 -- Mikhail Novosyolov <mikhailnov@dumalogiya.ru>  Tue, 17 Jul 2018 11:28:00 +0300 
 
pulseeffects (4.1.7-3) unstable; urgency=low

  * package gstreamer plugin peconvolver as a separate package
  gstreamer1.0-convolver-pulseeffects
  
 -- Mikhail Novosyolov <mikhailnov@dumalogiya.ru>  Mon, 16 Jul 2018 02:20:00 +0300 
 
pulseeffects (4.1.7-1) unstable; urgency=low

  * update to version 4.1.7 upstream
  
 -- Mikhail Novosyolov <mikhailnov@dumalogiya.ru>  Sun, 15 Jul 2018 12:13:00 +0300 
 
pulseeffects (4.1.6-2) unstable; urgency=low

  * Fixed Russian localization a bit (still requires a lot of work and fixes of regressions)
  
 -- Mikhail Novosyolov <mikhailnov@dumalogiya.ru>  Sun, 15 Jul 2018 01:24:00 +0300 
 
pulseeffects (4.1.6-1) unstable; urgency=low

  * update to version 4.1.6 upstream
  * add libzita-convolver-dev build dependency
  
 -- Mikhail Novosyolov <mikhailnov@dumalogiya.ru>  Sat, 14 Jul 2018 20:56:00 +0300 
 
pulseeffects (4.1.3-1) unstable; urgency=low

  * update to version 4.1.3 upstream
  
 -- Mikhail Novosyolov <mikhailnov@dumalogiya.ru>  Sun, 08 Jul 2018 23:10:00 +0300 
 
pulseeffects (4.1.2-2) unstable; urgency=low

  * update to version 4.1.2 upstream
  * Preparing to get this package into Debian repository
  * debian/compat: bump version 10 to 11
  * debian/control: bump Standards-Version from 3.9.6 to 4.1.4
  
 -- Mikhail Novosyolov <mikhailnov@dumalogiya.ru>  Mon, 02 Jul 2018 09:10:00 +0300 
 
pulseeffects (4.1.1-3) unstable; urgency=low

  * version dependency 'calf-plugins (>= 0.90.0)' to fix https://github.com/wwmm/pulseeffects/issues/227
  
 -- Mikhail Novosyolov <mikhailnov@dumalogiya.ru>  Fri, 29 Jun 2018 18:45:00 +0300 
 
pulseeffects (4.1.1-2) unstable; urgency=low

  * update to version 4.1.1 upstream
  
 -- Mikhail Novosyolov <mikhailnov@dumalogiya.ru>  Fri, 29 Jun 2018 18:08:00 +0300 
 
pulseeffects (4.1.0-1) unstable; urgency=low

  * update to version 4.1.0 upstream
  
 -- Mikhail Novosyolov <mikhailnov@dumalogiya.ru>  Fri, 22 Jun 2018 00:43:00 +0300 
 
pulseeffects (4.0.8-1) unstable; urgency=low

  * update to version 4.0.8 upstream
  
 -- Mikhail Novosyolov <mikhailnov@dumalogiya.ru>  Wed, 20 Jun 2018 15:55:00 +0300 
 
pulseeffects (4.0.7-1) unstable; urgency=low

  * update to version 4.0.7 upstream
  
 -- Mikhail Novosyolov <mikhailnov@dumalogiya.ru>  Mon, 18 Jun 2018 11:30:00 +0300 
 
pulseeffects (4.0.4-3) unstable; urgency=low

  * update to version 4.0.4 upstream
  
 -- Mikhail Novosyolov <mikhailnov@dumalogiya.ru>  Fri, 15 Jun 2018 12:27:00 +0300

pulseeffects (4.0.0-4) unstable; urgency=low

  * update to version 4.0 upstream
  * transition from Python to C++
  * new build and runtime dependencies
  
 -- Mikhail Novosyolov <mikhailnov@dumalogiya.ru>  Mon, 04 Jun 2018 04:40:00 +0300
 
pulseeffects (3.2.3-1) unstable; urgency=low

  * update to version 3.2.3 upstream (added gstreamer webrtcdsp plugin)
  
 -- Mikhail Novosyolov <mikhailnov@dumalogiya.ru>  Sun, 22 Apr 2018 23:59:00 +0300 

pulseeffects (3.2.1-4) unstable; urgency=low

  * Update Russian localization
  
 -- Mikhail Novosyolov <mikhailnov@dumalogiya.ru>  Fri, 09 Mar 2018 01:55:00 +0300 

pulseeffects (3.2.1-1) unstable; urgency=low

  * update to version 3.2.1 upstream
  
 -- Mikhail Novosyolov <mikhailnov@dumalogiya.ru>  Tue, 01 Mar 2018 22:01:00 +0300 

pulseeffects (3.2.0-1) unstable; urgency=low

  * update to version 3.2.0 upstream
  
 -- Mikhail Novosyolov <mikhailnov@dumalogiya.ru>  Tue, 13 Feb 2018 05:12:00 +0300 

pulseeffects (3.1.6-2) unstable; urgency=low

  * update to version 3.1.6 upstream
  * add zam-plugins as a new dependency
  
 -- Mikhail Novosyolov <mikhailnov@dumalogiya.ru>  Sun, 21 Jan 2018 00:27:00 +0300 

pulseeffects (3.1.3-3) unstable; urgency=low

  * fix dependency: calf-ladspa --> calf-plugins
  
 -- Mikhail Novosyolov <mikhailnov@dumalogiya.ru>  Tue, 14 Dec 2017 20:02:00 +0300 
 
pulseeffects (3.1.3-2) unstable; urgency=low

  * Make the package architecture-independent
  
 -- Mikhail Novosyolov <mikhailnov@dumalogiya.ru>  Tue, 14 Dec 2017 19:51:00 +0300 
 
pulseeffects (3.1.3) unstable; urgency=low

  * Level meters: conversion from decibel to linear scale uses the correct factor
  * Auto volume: It is working in service mode and it does not reset the limiter
  
 -- Mikhail Novosyolov <mikhailnov@dumalogiya.ru>  Tue, 14 Dec 2017 19:43:00 +0300 

pulseeffects (3.1.2-git131220170843msk) unstable; urgency=low

  * add gstreamer1.0-pulseaudio as a dependency

 -- Mikhail Novosyolov <mikhailnov@dumalogiya.ru>  Wed, 13 Dec 2017 08:43:00 +0300 
 
pulseeffects (3.1.2-git131220170732msk) unstable; urgency=low

  * version 3.1.2 + latest Git

 -- Mikhail Novosyolov <mikhailnov@dumalogiya.ru>  Wed, 13 Dec 2017 07:33:00 +0300 
 
pulseeffects (3.0.7.5) unstable; urgency=low

  * fix 3.0.7.4 git merging

 -- Mikhail Novosyolov <mikhailnov@dumalogiya.ru>  Mon, 08 Nov 2017 22:21:00 +0300 
 
pulseeffects (3.0.7.4) unstable; urgency=low

  * = v3.0.7 upstream (synced with upstream versioning, all previous v3.0.7 here were v.3.0.6+git-master from upstream)

 -- Mikhail Novosyolov <mikhailnov@dumalogiya.ru>  Mon, 08 Nov 2017 22:21:00 +0300 

pulseeffects (3.0.7.3) unstable; urgency=high

  * Additional fixes for https://github.com/wwmm/pulseeffects/issues/111

 -- Mikhail Novosyolov <mikhailnov@dumalogiya.ru>  Mon, 08 Nov 2017 22:21:00 +0300 
 
pulseeffects (3.0.7.2) unstable; urgency=high

  * Fix https://github.com/wwmm/pulseeffects/issues/111 (loosing files while building the deb package)

 -- Mikhail Novosyolov <mikhailnov@dumalogiya.ru>  Mon, 06 Nov 2017 22:21:00 +0300 
 
pulseeffects (3.0.7) unstable; urgency=medium

  * Add Russian (ru) localisation

 -- Mikhail Novosyolov <mikhailnov@dumalogiya.ru>  Mon, 06 Nov 2017 22:21:00 +0300 

pulseeffects (3.0.6) unstable; urgency=medium

  * Package pulseeffects created

 -- Mikhail Novosyolov <mikhailnov@dumalogiya.ru>  Mon, 06 Nov 2017 22:21:00 +0300 <|MERGE_RESOLUTION|>--- conflicted
+++ resolved
@@ -1,5 +1,3 @@
-<<<<<<< HEAD
-=======
 pulseeffects (4.2.8-4) unstable; urgency=low
 
   * use dh_scour
@@ -21,7 +19,6 @@
   
  -- Mikhail Novosyolov <mikhailnov@dumalogiya.ru>  Tue, 21 Aug 2018 20:53:00 +0300
  
->>>>>>> e2b42bd9
 pulseeffects (4.2.6-1) unstable; urgency=low
 
   * version 4.2.6 upstream
