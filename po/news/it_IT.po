--- conflicted
+++ resolved
@@ -8,13 +8,8 @@
 msgstr ""
 "Project-Id-Version: \n"
 "Report-Msgid-Bugs-To: \n"
-<<<<<<< HEAD
 "POT-Creation-Date: 2023-05-01 14:30+0000\n"
 "PO-Revision-Date: 2023-05-01 20:52+0000\n"
-=======
-"POT-Creation-Date: 2023-05-01 20:48+0000\n"
-"PO-Revision-Date: 2023-04-07 23:50+0000\n"
->>>>>>> 2bf2c6b5
 "Last-Translator: Giusy Digital <kurmikon@libero.it>\n"
 "Language-Team: Italian <https://hosted.weblate.org/projects/easyeffects/"
 "changelog/it/>\n"
@@ -186,8 +181,8 @@
 "Speex is no longer incorrectly listed as a build dependency (speexdsp is "
 "still a build dependency)"
 msgstr ""
-"Speex non è più erroneamente elencato come una dipendenza di compilazione ("
-"speexdsp invece è ancora una dipendenza di compilazione)"
+"Speex non è più erroneamente elencato come una dipendenza di compilazione "
+"(speexdsp invece è ancora una dipendenza di compilazione)"
 
 #: data/com.github.wwmm.easyeffects.metainfo.xml.in:62
 msgid ""
